import signal
import threading
import time
<<<<<<< HEAD
from datetime import timedelta
from typing import Any, List, Tuple, Type, cast
=======
import datetime
>>>>>>> 595f3a7c

from django.conf import settings
from django.db import close_old_connections
from django.utils.module_loading import import_string
from schedule import Scheduler


def schedule_task(task: str, tags: List[str]) -> None:
    from .models import Task
    Task.objects.create(name=task, payload={}, tags=tags)


def get_scheduler() -> Scheduler:
    from .models import TaskWrapper
    schedule_list: List[Tuple[timedelta, str]] = \
        getattr(settings, 'ROBUST_SCHEDULE', None)
    if not schedule_list:
        raise RuntimeError("can't run beat with empty schedule")

    scheduler = Scheduler()

    for interval, task in schedule_list:
        task_cls: Type[TaskWrapper] = import_string(task)
        if not isinstance(task_cls, type) or \
                not issubclass(task_cls, TaskWrapper):
            raise RuntimeError('{} is not decorated with @task'.format(task))

        if isinstance(interval, datetime.timedelta):
            # noinspection PyUnresolvedReferences
            scheduler.every(int(interval.total_seconds())) \
                .seconds.do(schedule_task, task, task_cls.tags)
        else:
            interval(scheduler).do(schedule_task, task, task_cls.tags)

    return scheduler


class BeatThread(threading.Thread):
    def __init__(self, scheduler: Scheduler) -> None:
        super(BeatThread, self).__init__(name='Beat')
        self.terminate = False
        self.scheduler = scheduler

    def run(self) -> None:
        try:
            while True:
                self.scheduler.run_pending()
                time.sleep(1)
                if self.terminate:
                    break
        finally:
            # noinspection PyProtectedMember
            if not isinstance(threading.current_thread(),
                              cast(Any, threading)._MainThread):
                close_old_connections()


def run_beat() -> None:
    scheduler = get_scheduler()
    thread = BeatThread(scheduler)

    def signal_handler(*_args: Any) -> None:
        thread.terminate = True

    signal.signal(signal.SIGINT, signal_handler)

    thread.run()<|MERGE_RESOLUTION|>--- conflicted
+++ resolved
@@ -1,12 +1,8 @@
 import signal
 import threading
 import time
-<<<<<<< HEAD
 from datetime import timedelta
 from typing import Any, List, Tuple, Type, cast
-=======
-import datetime
->>>>>>> 595f3a7c
 
 from django.conf import settings
 from django.db import close_old_connections
@@ -34,7 +30,7 @@
                 not issubclass(task_cls, TaskWrapper):
             raise RuntimeError('{} is not decorated with @task'.format(task))
 
-        if isinstance(interval, datetime.timedelta):
+        if isinstance(interval, timedelta):
             # noinspection PyUnresolvedReferences
             scheduler.every(int(interval.total_seconds())) \
                 .seconds.do(schedule_task, task, task_cls.tags)
